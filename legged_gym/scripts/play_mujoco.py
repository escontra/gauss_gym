import os
import sys
import select
import types
import numpy as np
import torch
import pathlib
import mujoco
import mujoco.viewer
import dataclasses

<<<<<<< HEAD
import legged_gym
from legged_gym.utils import flags, config, helpers, observation_groups, math
from legged_gym.rl.mujoco_runner import MuJoCoRunner
=======
from legged_gym import GAUSS_GYM_ROOT_DIR
from legged_gym.envs import *
from legged_gym.utils.task_registry import task_registry
from legged_gym.utils import observation_groups as observation_groups_teacher
from legged_gym.utils.math import quat_apply_yaw, wrap_to_pi
from legged_gym.utils import helpers
from legged_gym.utils import flags, config
>>>>>>> fad8e4c5


def apply_map(data, map):
    return torch.tensor(data[list(map.keys())], dtype=torch.float32)[list(map.values())]


""" Get obs components and cat to a single obs input """
def compute_observation(env_cfg, obs_groups, mj_data, command, gait_frequency, gait_process, default_dof_pos, actions, mj_ig_map):
    
    obs_dict = {}
    for group in obs_groups:
        if "teacher" in group.name:
            continue
        obs_dict[group.name] = {}
        for observation in group.observations:
            if observation.name == "projected_gravity":
                quat = mj_data.sensor("orientation").data[[1, 2, 3, 0]].astype(np.float32)
                obs = math.quat_rotate_inverse(
                    torch.from_numpy(quat[None]),
                    torch.from_numpy(np.array([0.0, 0.0, -1.0]).astype(np.float32)[None]))[0].numpy()
                obs = torch.tensor(obs, dtype=torch.float32)
            elif observation.name == "base_ang_vel":
                obs = torch.tensor(mj_data.sensor("angular-velocity").data.astype(np.float32))
            elif observation.name == "lin_vel":
                obs = torch.tensor(mj_data.sensor("velocity").data.astype(np.float32))
            elif observation.name == "dof_pos":
                obs = torch.tensor(mj_data.qpos.astype(np.float32)[7:]) - torch.tensor(default_dof_pos)
                obs = apply_map(obs, mj_ig_map)
            elif observation.name == "dof_vel":
                obs = torch.tensor(mj_data.qvel.astype(np.float32)[6:])
                obs = apply_map(obs, mj_ig_map)
            elif observation.name == "velocity_commands":
                obs = torch.tensor(command)
            elif observation.name == "gait_progress":
                obs = torch.cat((
                    (torch.cos(2 * torch.pi * torch.tensor(gait_process)) * (torch.tensor(gait_frequency) > 1.0e-8).float()).unsqueeze(-1),
                    (torch.sin(2 * torch.pi * torch.tensor(gait_process)) * (torch.tensor(gait_frequency) > 1.0e-8).float()).unsqueeze(-1),
                ), dim = -1)
            elif observation.name == "actions":
                obs = torch.tensor(actions)
<<<<<<< HEAD
                obs = apply_map(obs, mj_ig_map)
=======
            else:
                raise ValueError(f"Observation {observation.name} not found")
>>>>>>> fad8e4c5
            obs = obs.unsqueeze(0)
            if observation.clip:
                obs = obs.clip(min=observation.clip[0], max=observation.clip[1])
            if observation.scale is not None:
                scale = observation.scale
                if isinstance(scale, list):
                    scale = torch.tensor(scale, device=obs.device)[None]
                obs = scale * obs
            obs_dict[group.name][observation.name] = obs

    return obs_dict


def main(argv=None):
<<<<<<< HEAD
    log_root = pathlib.Path(os.path.join(legged_gym.GAUSS_GYM_ROOT_DIR, 'logs'))
=======
    log_root = pathlib.Path(os.path.join(GAUSS_GYM_ROOT_DIR, 'logs'))
>>>>>>> fad8e4c5
    load_run_path = None
    parsed, other = flags.Flags({'runner': {'load_run': ''}}).parse_known(argv)
    if parsed.runner.load_run != '':
      load_run_path = log_root / parsed.runner.load_run
    else:
      load_run_path = sorted(
        [item for item in log_root.iterdir() if item.is_dir()],
        key=lambda path: path.stat().st_mtime,
      )[-1]

    print(f'Loading run from: {load_run_path}...')
    cfg = config.Config.load(load_run_path / 'config.yaml')
    cfg = cfg.update({'runner.load_run': load_run_path.name})
    cfg = cfg.update({'runner.resume': True})
    cfg = cfg.update({'headless': False})
    cfg = cfg.update({'runner.class_name': "MuJoCoRunner"})

    deploy_cfg = config.Config.load(load_run_path / 'deploy_config.yaml')

    print(f'\tTask name: {cfg["task"]}')

    cfg = flags.Flags(cfg).parse(other)
    print('Config:')
    print(cfg)
<<<<<<< HEAD
    print('Deploy config:')
    print(deploy_cfg)
    cfg = types.MappingProxyType(dict(cfg))
    deploy_cfg = types.MappingProxyType(dict(deploy_cfg))
    helpers.set_seed(cfg["seed"])

    if "mujoco_file" not in cfg["asset"]:
        raise ValueError(f"mujoco_file not specified in config.yaml: {cfg['asset']}")
    
    mj_model = mujoco.MjModel.from_xml_path(cfg["asset"]["mujoco_file"].format(GAUSS_GYM_ROOT_DIR=legged_gym.GAUSS_GYM_ROOT_DIR))
=======
    cfg = dict(cfg)
    helpers.set_seed(cfg["seed"])
    cfg["runner"]["resume"] = True
    cfg["runner"]["class_name"] = "MuJoCoRunner"
    mujoco_runner = task_registry.make_alg_runner(None, cfg=cfg)

    observation_groups = [getattr(observation_groups_teacher, name) for name in cfg["observations"]["observation_groups"]]

    print("Starting MuJoCo viewer...")

    mj_model = mujoco.MjModel.from_xml_path(cfg["asset"]["mujoco_file"].format(GAUSS_GYM_ROOT_DIR=GAUSS_GYM_ROOT_DIR))
>>>>>>> fad8e4c5
    mj_model.opt.timestep = cfg["sim"]["dt"]
    mj_data = mujoco.MjData(mj_model)
    mujoco.mj_resetData(mj_model, mj_data)

    # Map from MuJoCo dof index to IsaacGym dof index. Used for re-ordering observations.
    for i in range(mj_model.nu):
        mj_name = mujoco.mj_id2name(mj_model, mujoco.mjtObj.mjOBJ_ACTUATOR, i)

    mj_ig_map = {}
    default_dof_pos_mj = np.zeros(mj_model.nu, dtype=np.float32)
    dof_stiffness_mj = np.zeros(mj_model.nu, dtype=np.float32)
    dof_damping_mj = np.zeros(mj_model.nu, dtype=np.float32)
    print(f'{"MJ Index":<10}{"IG Index":<10}{"Name":<20}{"Default Pos":<15}{"Stiffness":<15}{"Damping":<15}')
    print(f'{"-"*10:<10}{"-"*10:<10}{"-"*20:<20}{"-"*15:<15}{"-"*15:<15}{"-"*15:<15}')
    for i in range(mj_model.nu):
        mj_name = mujoco.mj_id2name(mj_model, mujoco.mjtObj.mjOBJ_ACTUATOR, i)
        ig_idx = deploy_cfg["deploy"]["dof_names"].index(mj_name)
        mj_ig_map[i] = ig_idx
        default_dof_pos_mj[i] = cfg["init_state"]["default_joint_angles"][mj_name]
        found_stiffness = False
        for cfg_name in cfg["control"]["stiffness"].keys():
            if cfg_name in mj_name:
                dof_stiffness_mj[i] = cfg["control"]["stiffness"][cfg_name]
                dof_damping_mj[i] = cfg["control"]["damping"][cfg_name]
                found_stiffness = True
        if not found_stiffness:
            raise ValueError(f"PD gain of joint {mj_name} were not defined")
        print(f'{i:<10}{ig_idx:<10}{mj_name:<20}{default_dof_pos_mj[i]:<15.1f}{dof_stiffness_mj[i]:<15.1f}{dof_damping_mj[i]:<15.1f}')
    ig_mj_map = {v: k for k, v in mj_ig_map.items()}

    mj_data.qpos = np.concatenate(
        [
            np.array(cfg["init_state"]["pos"], dtype=np.float32),
            np.array(cfg["init_state"]["rot"][3:4] + cfg["init_state"]["rot"][0:3], dtype=np.float32),
            default_dof_pos_mj,
        ]
    )
    mujoco.mj_forward(mj_model, mj_data)

    @dataclasses.dataclass
    class DummyEnv:
        num_actions: int = mj_model.nu
    env = DummyEnv()

    mujoco_runner = MuJoCoRunner(env, cfg, device=cfg["rl_device"])
    mujoco_runner.load(log_root)
    obs_groups = observation_groups.observation_groups_from_dict(cfg["observations"])
    use_gait_frequency = "GAIT_PROGRESS" in cfg["observations"][cfg["policy"]["obs_key"]]["observations"]

    print("Starting MuJoCo viewer...")
    actions = np.zeros(env.num_actions, dtype=np.float32) # TODO: get from env
    dof_targets = np.zeros(default_dof_pos_mj.shape, dtype=np.float32)
    gait_frequency = gait_process = 0.0
    lin_vel_x = lin_vel_y = ang_vel_yaw = 0.0
    it = 0

    print("Launching MuJoCo viewer...")
    with mujoco.viewer.launch_passive(mj_model, mj_data) as viewer:
        viewer.cam.elevation = -20
        print(f"Set command (x, y, yaw): ")
        while viewer.is_running():
            if select.select([sys.stdin], [], [], 0)[0]:
                try:
                    parts = sys.stdin.readline().strip().split()
                    if len(parts) == 3:
                        lin_vel_x, lin_vel_y, ang_vel_yaw = map(float, parts)

                        if use_gait_frequency:
                          if lin_vel_x == 0 and lin_vel_y == 0 and ang_vel_yaw == 0:
                              gait_frequency = 0
                          else:
                              gait_frequency = np.average(cfg["commands"]["gait_frequency"])
                        print(
                            f"Updated command to: x={lin_vel_x}, y={lin_vel_y}, yaw={ang_vel_yaw}\nSet command (x, y, yaw): ",
                            end="",
                        )
                    else:
                        raise ValueError
                except ValueError:
                    print("Invalid input. Enter three numeric values.\nSet command (x, y, yaw): ", end="")
            dof_pos = mj_data.qpos.astype(np.float32)[7:]
            dof_vel = mj_data.qvel.astype(np.float32)[6:]
            if it % cfg["control"]["decimation"] == 0:
                obs = compute_observation(cfg, obs_groups, mj_data, [lin_vel_x, lin_vel_y, ang_vel_yaw], gait_frequency, gait_process, default_dof_pos_mj, actions, mj_ig_map)
                dist = mujoco_runner.act(obs[cfg["policy"]["obs_key"]])
                actions[:] = dist.detach().cpu().numpy()
                actions[:] = np.clip(actions, -cfg["normalization"]["clip_actions"], cfg["normalization"]["clip_actions"])
                actions[:] = actions * cfg["control"]["action_scale"]
                actions[:] = apply_map(actions, ig_mj_map)
                dof_targets[:] = default_dof_pos_mj + actions
            mj_data.ctrl = np.clip(
                dof_stiffness_mj * (dof_targets - dof_pos) - dof_damping_mj * dof_vel,
                mj_model.actuator_ctrlrange[:, 0],
                mj_model.actuator_ctrlrange[:, 1],
            )
            mujoco.mj_step(mj_model, mj_data)
            viewer.cam.lookat[:] = mj_data.qpos.astype(np.float32)[0:3]
            viewer.sync()
            it += 1
            gait_process = float(np.fmod(gait_process + cfg["sim"]["dt"] * gait_frequency, 1.0))



if __name__ == '__main__':
    main()<|MERGE_RESOLUTION|>--- conflicted
+++ resolved
@@ -9,19 +9,9 @@
 import mujoco.viewer
 import dataclasses
 
-<<<<<<< HEAD
 import legged_gym
 from legged_gym.utils import flags, config, helpers, observation_groups, math
 from legged_gym.rl.mujoco_runner import MuJoCoRunner
-=======
-from legged_gym import GAUSS_GYM_ROOT_DIR
-from legged_gym.envs import *
-from legged_gym.utils.task_registry import task_registry
-from legged_gym.utils import observation_groups as observation_groups_teacher
-from legged_gym.utils.math import quat_apply_yaw, wrap_to_pi
-from legged_gym.utils import helpers
-from legged_gym.utils import flags, config
->>>>>>> fad8e4c5
 
 
 def apply_map(data, map):
@@ -62,12 +52,9 @@
                 ), dim = -1)
             elif observation.name == "actions":
                 obs = torch.tensor(actions)
-<<<<<<< HEAD
                 obs = apply_map(obs, mj_ig_map)
-=======
             else:
                 raise ValueError(f"Observation {observation.name} not found")
->>>>>>> fad8e4c5
             obs = obs.unsqueeze(0)
             if observation.clip:
                 obs = obs.clip(min=observation.clip[0], max=observation.clip[1])
@@ -82,11 +69,7 @@
 
 
 def main(argv=None):
-<<<<<<< HEAD
     log_root = pathlib.Path(os.path.join(legged_gym.GAUSS_GYM_ROOT_DIR, 'logs'))
-=======
-    log_root = pathlib.Path(os.path.join(GAUSS_GYM_ROOT_DIR, 'logs'))
->>>>>>> fad8e4c5
     load_run_path = None
     parsed, other = flags.Flags({'runner': {'load_run': ''}}).parse_known(argv)
     if parsed.runner.load_run != '':
@@ -111,7 +94,6 @@
     cfg = flags.Flags(cfg).parse(other)
     print('Config:')
     print(cfg)
-<<<<<<< HEAD
     print('Deploy config:')
     print(deploy_cfg)
     cfg = types.MappingProxyType(dict(cfg))
@@ -122,19 +104,6 @@
         raise ValueError(f"mujoco_file not specified in config.yaml: {cfg['asset']}")
     
     mj_model = mujoco.MjModel.from_xml_path(cfg["asset"]["mujoco_file"].format(GAUSS_GYM_ROOT_DIR=legged_gym.GAUSS_GYM_ROOT_DIR))
-=======
-    cfg = dict(cfg)
-    helpers.set_seed(cfg["seed"])
-    cfg["runner"]["resume"] = True
-    cfg["runner"]["class_name"] = "MuJoCoRunner"
-    mujoco_runner = task_registry.make_alg_runner(None, cfg=cfg)
-
-    observation_groups = [getattr(observation_groups_teacher, name) for name in cfg["observations"]["observation_groups"]]
-
-    print("Starting MuJoCo viewer...")
-
-    mj_model = mujoco.MjModel.from_xml_path(cfg["asset"]["mujoco_file"].format(GAUSS_GYM_ROOT_DIR=GAUSS_GYM_ROOT_DIR))
->>>>>>> fad8e4c5
     mj_model.opt.timestep = cfg["sim"]["dt"]
     mj_data = mujoco.MjData(mj_model)
     mujoco.mj_resetData(mj_model, mj_data)
