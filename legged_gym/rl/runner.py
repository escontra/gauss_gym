--- conflicted
+++ resolved
@@ -1,20 +1,11 @@
 from typing import Any, Dict
-<<<<<<< HEAD
 import collections
-=======
-import random
-import itertools
->>>>>>> d78a227a
 import time
 import torch
 import torch.utils._pytree as pytree
 import pathlib
 import copy
-<<<<<<< HEAD
 import numpy as np
-=======
-import torch.distributed as torch_distributed
->>>>>>> d78a227a
 
 from legged_gym.rl import experience_buffer, loss, recorder
 import legged_gym.rl.utils as rl_utils
@@ -49,27 +40,13 @@
     self.multi_gpu_local_rank = cfg["multi_gpu_local_rank"]
     self.multi_gpu_world_size = cfg["multi_gpu_world_size"]
 
+    if self.multi_gpu:
+      assert self.device == 'cuda:' + str(self.multi_gpu_local_rank) # check it was set correctly
+
     self.rank_zero = not self.multi_gpu or self.multi_gpu_global_rank == 0
 
     self.cfg = cfg
-<<<<<<< HEAD
     rl_utils.set_seed(self.cfg["seed"])
-=======
-    self._set_seed()
-    self.policy_key = self.cfg["policy"]["obs_key"]
-    self.policy_obs_space = self.env.obs_space()[self.policy_key]
-    self.value_key = self.cfg["value"]["obs_key"]
-    self.value_obs_space = self.env.obs_space()[self.value_key]
-  
-    if self.multi_gpu:
-      torch_distributed.init_process_group("nccl", rank=self.multi_gpu_global_rank, world_size=self.multi_gpu_world_size)
-      assert self.device == 'cuda:' + str(self.multi_gpu_local_rank) # check it was set correctly
-
-    # Symmetry-augmented observations to compute during the environment step, as opposed to
-    # computing from the replay buffer.
-    self.symm_key = "symms"
-    self.symm_obs_space = {}
->>>>>>> d78a227a
 
     # Image encoder.
     self.image_encoder_enabled = self.cfg["algorithm"]["train_image_encoder"]
@@ -131,9 +108,10 @@
     self.value_obs_space = self.env.obs_space()[self.value_key]
 
     policy_project_dims, value_project_dims = {}, {}
-    if self.image_encoder_enabled:
+    if self.image_encoder_enabled and self.image_encoder_key in self.policy_obs_space:
       if self.cfg["policy"]["project_image_encoder_latent"]:
         policy_project_dims[self.image_encoder_key] = self.cfg["policy"]["project_image_encoder_latent_dim"]
+    if self.image_encoder_enabled and self.image_encoder_key in self.value_obs_space:
       if self.cfg["value"]["project_image_encoder_latent"]:
         value_project_dims[self.image_encoder_key] = self.cfg["value"]["project_image_encoder_latent_dim"]
 
@@ -280,12 +258,8 @@
     }
     if self.image_encoder_enabled:
       save_spaces['image_encoder_obs_space'] = self.image_encoder_obs_space
-<<<<<<< HEAD
       self.env.init_image_encoder_replay_buffer(self.cfg["image_encoder"]["num_steps_per_env"])
-    self.recorder = recorder.Recorder(log_dir, self.cfg, self.env.deploy_config(), save_spaces)
-=======
     self.recorder = recorder.Recorder(log_dir, self.cfg, self.env.deploy_config(), save_spaces, rank_zero=self.rank_zero)
->>>>>>> d78a227a
     if self.cfg["runner"]["record_video"]:
       self.recorder.setup_recorder(self.env)
 
@@ -326,8 +300,9 @@
       image_encoder_cnn_keys = self.image_encoder.cnn_keys or []
       potential_images.update({k: obs_dict[self.image_encoder_key][k] for k in image_encoder_cnn_keys})
 
-    num_policy_updates = RunningSumWindow(2 * self.cfg["runner"]["num_steps_per_env"])
-    num_encoder_updates = RunningSumWindow(2 * self.cfg["runner"]["num_steps_per_env"])
+    # TODO: Choose a correct value here.
+    num_policy_updates = RunningSumWindow(self.cfg["runner"]["num_steps_per_env"])
+    num_encoder_updates = RunningSumWindow(self.cfg["runner"]["num_steps_per_env"])
     curr_num_updates = self.cfg["image_encoder"]["init_num_updates"]
     for it in range(num_learning_iterations):
       start = time.time()
@@ -394,6 +369,9 @@
               num_learning_epochs=num_learning_epochs,
               num_mini_batches=num_mini_batches,
               algorithm_cfg=self.cfg["algorithm"],
+              multi_gpu=self.multi_gpu,
+              multi_gpu_global_rank=self.multi_gpu_global_rank,
+              multi_gpu_world_size=self.multi_gpu_world_size,
             )
             self.learn_agg.add(image_encoder_metrics)
             self._set_eval_mode()
@@ -443,6 +421,9 @@
         value_hidden_states,
         it,
         self.cfg["algorithm"],
+        multi_gpu=self.multi_gpu,
+        multi_gpu_global_rank=self.multi_gpu_global_rank,
+        multi_gpu_world_size=self.multi_gpu_world_size,
       )
       num_policy_updates.add(
         self.cfg["algorithm"]["num_learning_epochs"] * self.cfg["algorithm"]["num_mini_batches"]
@@ -451,20 +432,29 @@
       self._set_eval_mode()
 
       if self.image_encoder_enabled:
-        curr_train_ratio = num_encoder_updates.sum / num_policy_updates.sum
-        desired_train_ratio = self.train_ratio_scheduler(it)
-        error = desired_train_ratio - curr_train_ratio
-        k = 0.05  # proportional gain — tune this!
-        delta = curr_num_updates * k * error
-        curr_num_updates = curr_num_updates + delta
-        curr_num_updates = max(
-          self.cfg["image_encoder"]["num_updates_range"][0],
-          curr_num_updates
-        )
-        curr_num_updates = min(
-          self.cfg["image_encoder"]["num_updates_range"][1],
-          curr_num_updates)
-        self.learn_agg.add({'train_ratio': curr_train_ratio})
+        if not self.multi_gpu or self.multi_gpu_global_rank == 0:
+          curr_train_ratio = num_encoder_updates.sum / num_policy_updates.sum
+          desired_train_ratio = self.train_ratio_scheduler(it)
+          error = desired_train_ratio - curr_train_ratio
+          # Proportional gain — tune this!
+          delta = curr_num_updates * 0.05 * error
+          curr_num_updates = curr_num_updates + delta
+          curr_num_updates = max(
+            self.cfg["image_encoder"]["num_updates_range"][0],
+            curr_num_updates
+          )
+          curr_num_updates = min(
+            self.cfg["image_encoder"]["num_updates_range"][1],
+            curr_num_updates)
+          self.learn_agg.add({'train_ratio': curr_train_ratio})
+          self.learn_agg.add({'curr_num_updates': curr_num_updates})
+
+        if self.multi_gpu:
+          curr_num_updates = rl_utils.broadcast_scalar(
+            float(curr_num_updates),
+            0,
+            self.device
+          )
 
       if self.should_log(it):
         with timer.section("logger_save"):
@@ -507,200 +497,6 @@
       )
       start = time.time()
 
-<<<<<<< HEAD
-=======
-  @timer.section("learn")
-  def _learn(self, last_privileged_obs, last_value_hidden_states, is_first):
-      learn_step_agg = agg.Agg()
-      if is_first:
-        # Skip the first gradient update to initialize the observation normalizers.
-        with torch.no_grad():
-          self.policy.update_normalizer(self.buffer[self.policy_key])
-          self.value.update_normalizer(self.buffer[self.value_key])
-        return {}
-
-      self.old_policy.load_state_dict(self.policy.state_dict())
-
-      obs_groups = [self.policy_key, self.value_key]
-      hidden_states_keys = [self.policy_key, self.value_key]
-      obs_sym_groups = [self.policy_key]
-      if self.image_encoder_enabled:
-        obs_groups.append(self.image_encoder_key)
-        hidden_states_keys.append(self.image_encoder_key)
-        obs_sym_groups.append(self.image_encoder_key)
-
-      for batch in self.buffer.reccurent_mini_batch_generator(
-        self.cfg["algorithm"]["num_learning_epochs"],
-        self.cfg["algorithm"]["num_mini_batches"],
-        last_value_items=[self.value, last_privileged_obs, last_value_hidden_states],
-        obs_groups=obs_groups,
-        hidden_states_keys=hidden_states_keys,
-        networks={
-          self.policy_key: self.old_policy,
-        },
-        networks_sym={},
-        obs_sym_groups=obs_sym_groups,
-        symm_key=self.symm_key,
-        symmetry_fn=self._get_symmetry_fn,
-        symmetry_flip_latents=self.cfg["algorithm"]["symmetry_flip_latents"],
-        dones_key="dones",
-        rl_keys=[
-          "values", "time_outs", "rewards", "dones", "actions"
-        ],
-      ):
-        # Value loss.
-        value_loss, advantages, metrics = loss.value_loss(
-          batch,
-          self.value,
-          self.value_key,
-          self.cfg["algorithm"]["gamma"],
-          self.cfg["algorithm"]["lam"],
-          self.cfg["algorithm"]["use_clipped_value_loss"],
-          self.cfg["algorithm"]["clip_param"]
-        )
-        total_loss = self.cfg["algorithm"]["value_loss_coef"] * value_loss
-        learn_step_agg.add(metrics)
-
-        # Actor loss.
-        actor_loss, kls, metrics = loss.actor_loss(
-          advantages,
-          batch,
-          self.policy,
-          self.policy_key,
-          self.cfg["algorithm"]["symmetry"],
-          self._get_symmetry_fn,
-          self.cfg["algorithm"]["actor_loss_coefs"],
-          self.cfg["algorithm"]["entropy_coefs"],
-          self.cfg["algorithm"]["bound_coefs"],
-          self.cfg["algorithm"]["symmetry_coefs"],
-          self.cfg["algorithm"]["clip_param"],
-          multi_gpu=self.multi_gpu,
-          multi_gpu_world_size = self.multi_gpu_world_size,
-        )
-        total_loss += actor_loss
-        learn_step_agg.add(metrics)
-
-        # Reconstruction loss.
-        if self.image_encoder_enabled and self.train_image_encoder(self.global_num_updates):
-          if self.image_encoder_learning_rate_scheduler is not None:
-            self.image_encoder_learning_rate_scheduler.step()
-          recon_loss, metrics = loss.reconstruction_loss(
-            batch,
-            self.image_encoder,
-            self.image_encoder_key,
-            self.cfg["image_encoder"]["max_batch_size"],
-            self.cfg["algorithm"]["symmetry"],
-            self._get_symmetry_fn,
-          )
-          total_loss += recon_loss
-          learn_step_agg.add(metrics)
-
-        # SGD.
-        if self.image_encoder_enabled:
-          self.image_encoder_optimizer.zero_grad()
-        self.policy_optimizer.zero_grad()
-        self.value_optimizer.zero_grad()
-        total_loss.backward()
-
-        if self.multi_gpu:
-          # from RL-Games
-          # batch allreduce ops: see https://github.com/entity-neural-network/incubator/pull/220
-          all_grads_list = []
-          all_params_chain = itertools.chain(self.policy.parameters(), self.value.parameters())
-          if self.image_encoder_enabled:
-            all_params_chain = itertools.chain(all_params_chain, self.image_encoder.parameters())
-          
-          all_params_list = list(all_params_chain)
-          for param in all_params_list:
-            if param.grad is not None:
-              all_grads_list.append(param.grad.view(-1))
-          all_grads = torch.cat(all_grads_list)
-          # sum grads on each gpu
-          torch_distributed.all_reduce(all_grads, op=torch_distributed.ReduceOp.SUM)
-          offset = 0
-          for param in all_params_list:
-            if param.grad is not None:
-              # copy data back from shared buffer
-              param.grad.data.copy_(
-                all_grads[offset : offset + param.numel()].view_as(param.grad.data) / self.multi_gpu_world_size
-              )
-              offset += param.numel()
-        all_params = list(self.policy.parameters()) + list(self.value.parameters())
-        if self.image_encoder_enabled:
-          all_params += list(self.image_encoder.parameters())
-        torch.nn.utils.clip_grad_norm_(
-          all_params,
-          1.0)
-        if self.image_encoder_enabled:
-          self.image_encoder_optimizer.step()
-        self.policy_optimizer.step()
-        self.value_optimizer.step()
-
-        del batch
-
-        # Learning rate scheduler.
-        if self.cfg["policy"]["desired_kl"] > 0.0:
-          if not self.multi_gpu or self.multi_gpu_global_rank == 0:
-            if kls[self.cfg["policy"]["kl_key"]] > self.cfg["policy"]["desired_kl"] * 2.0:
-              self.policy_learning_rate = max(1e-5, self.policy_learning_rate / 1.5)
-            elif kls[self.cfg["policy"]["kl_key"]] < self.cfg["policy"]["desired_kl"] / 2.0 and kls[self.cfg["policy"]["kl_key"]] > 0.0:
-              self.policy_learning_rate = min(1e-2, self.policy_learning_rate * 1.5)
-
-          if self.multi_gpu:
-            learning_rate_tensor = torch.tensor([self.policy_learning_rate], device=self.device)
-            torch_distributed.broadcast(learning_rate_tensor, 0)
-            self.policy_learning_rate = learning_rate_tensor.item()
-
-          for param_group in self.policy_optimizer.param_groups:
-            param_group["lr"] = self.policy_learning_rate
-
-        policy_stats = {}
-        for k, v in self.policy.stats().items():
-          v = v.cpu().numpy()
-          policy_stats[f'policy/{k}_mean'] = v.mean()
-          policy_stats[f'policy/{k}_std'] = v.std()
-          policy_stats[f'policy/{k}_min'] = v.min()
-          policy_stats[f'policy/{k}_max'] = v.max()
-        learn_step_agg.add(policy_stats)
-        self.global_num_updates += 1
-
-      # Update the observation normalizers.
-      with torch.no_grad():
-        # TODO -- normalizers not yet distributed (will be computed on each GPU)
-        self.policy.update_normalizer(self.buffer[self.policy_key])
-        self.value.update_normalizer(self.buffer[self.value_key])
-
-      learning_rate_stats = {
-        f"{self.policy_key}_lr": self.policy_learning_rate,
-        f"{self.value_key}_lr": self.value_learning_rate,
-      }
-      if self.image_encoder_enabled:
-        if self.image_encoder_learning_rate_scheduler is not None:
-          learning_rate_stats[f"{self.image_encoder_key}_lr"] = self.image_encoder_learning_rate_scheduler.get_last_lr()[0]
-        else:
-          learning_rate_stats[f"{self.image_encoder_key}_lr"] = self.image_encoder_learning_rate
-
-      return {
-          **learn_step_agg.result(),
-          **learning_rate_stats,
-      }
-
-  def scale_actions(self, actions):
-    actions_env = {}
-    for k, v in self.env.action_space().items():
-      action = actions[k]
-      low = v.low.clone().detach().to(self.device)[None]
-      high = v.high.clone().detach().to(self.device)[None]
-      needs_scaling = (torch.isfinite(low).all() and torch.isfinite(high).all()).item()
-      if needs_scaling:
-        scaled_action = (action + 1) / 2 * (high - low) + low
-        scaled_action = torch.clamp(scaled_action, low, high)
-        actions_env[k] = scaled_action
-      else:
-        actions_env[k] = action
-    return actions_env
-
->>>>>>> d78a227a
   def play(self):
     obs_dict = self.to_device(self.env.reset())
     policy_hidden_states = self.policy.reset(torch.zeros(self.env.num_envs, dtype=torch.bool), None)
