import os
import numpy as np
from typing import Any, Dict
import random
import time
import torch
import torch.utils._pytree as pytree
import pathlib
import copy
import torch.distributed as torch_distributed
from torch.nn.parallel import DistributedDataParallel as DDP

from legged_gym.rl import experience_buffer, loss, recorder
from legged_gym.rl.env import vec_env
from legged_gym.rl.modules import models
from legged_gym import utils
from legged_gym.utils import agg, observation_groups, symmetry_groups, timer, when, space, visualization

torch.backends.cuda.matmul.allow_tf32 = True


class TrainRateScheduler:
  def __init__(self, warmup_steps: int, train_every_warmup: int, train_every_after: int):
    self.every_warmup = when.Every(train_every_warmup)
    self.every_after = when.Every(train_every_after)
    self.warmup_steps = warmup_steps

  def __call__(self, step: int):
    if step < self.warmup_steps:
      return self.every_warmup(step)
    return self.every_after(step)


class Runner:
  def __init__(self, env: vec_env.VecEnv, cfg: Dict[str, Any], device="cpu"):
    self.env = env
    self.device = device
    self.multi_gpu = cfg["multi_gpu"]
    self.multi_gpu_global_rank = cfg["multi_gpu_global_rank"]
    self.multi_gpu_local_rank = cfg["multi_gpu_local_rank"]
    self.multi_gpu_world_size = cfg["multi_gpu_world_size"]

    self.rank_zero = not self.multi_gpu or self.multi_gpu_global_rank == 0

    self.cfg = cfg
    self._set_seed()
    self.policy_key = self.cfg["policy"]["obs_key"]
    self.policy_obs_space = self.env.obs_space()[self.policy_key]
    self.value_key = self.cfg["value"]["obs_key"]
    self.value_obs_space = self.env.obs_space()[self.value_key]
  
    if self.multi_gpu:
      torch_distributed.init_process_group("nccl", rank=self.multi_gpu_global_rank, world_size=self.multi_gpu_world_size)
      assert self.device == 'cuda:' + str(self.multi_gpu_local_rank) # check it was set correctly

    # Symmetry-augmented observations to compute during the environment step, as opposed to
    # computing from the replay buffer.
    self.symm_key = "symms"
    self.symm_obs_space = {}

    # Image encoder.
    self.image_encoder_enabled = self.cfg["image_encoder"]["enabled"]
    if self.image_encoder_enabled:
      self.image_encoder_key = self.cfg["image_encoder"]["obs_key"]
      self.image_encoder_obs_space = self.env.obs_space()[self.image_encoder_key]
      if len(self.env.obs_space()[self.image_encoder_key].keys()) > 0:
        reconstruct_space = None
        reconstruct_head = None
        if self.cfg["image_encoder"]["reconstruct_observations"] is not None:
          reconstruct_space = {}
          reconstruct_head = {}
          for key in self.cfg["image_encoder"]["reconstruct_observations"]:
            obs_group, obs_name = key.split('/')
            obs_name = getattr(observation_groups, obs_name).name
            if 'ray_cast' in obs_name.lower():
              reconstruct_head[f'{obs_group}/{obs_name}'] = {
                'class_name': 'VoxelGridDecoderHead',
                'params': {}
              }
              reconstruct_space[f'{obs_group}/{obs_name}'] = space.Space(
                torch.float32,
                shape=(*self.env.obs_space()[obs_group][obs_name].shape,
                      self.cfg["image_encoder"]["voxel_height_levels"]))
            else:
              reconstruct_space[f'{obs_group}/{obs_name}'] = self.env.obs_space()[obs_group][obs_name]
              reconstruct_head[f'{obs_group}/{obs_name}'] = {
                'class_name': 'MSEHead',
                'params': {'outscale': 1.0}
              }
        self.image_encoder: models.RecurrentModel = getattr(
          models, self.cfg["image_encoder"]["class_name"])(
          reconstruct_space,
          self.image_encoder_obs_space,
          head=reconstruct_head,
          **self.cfg["image_encoder"]["params"]
        ).to(self.device)
      else:
        self.image_encoder = None

      # Add image encoder features to policy and value obs space.
      image_encoder_space = space.Space(torch.float32, (self.image_encoder.rnn_state_size,), -torch.inf, torch.inf)
      self.policy_obs_space[self.image_encoder_key] = image_encoder_space
      self.value_obs_space[self.image_encoder_key] = image_encoder_space
      self.mirror_during_inference = self.cfg["image_encoder"]["mirror_latents_during_inference"]
      if self.mirror_during_inference:
        self.symm_obs_space[self.image_encoder_key] = image_encoder_space
  
    policy_project_dims, value_project_dims = {}, {}
    if self.image_encoder_enabled:
      if self.cfg["policy"]["project_image_encoder_latent"]:
        policy_project_dims[self.image_encoder_key] = self.cfg["policy"]["project_image_encoder_latent_dim"]
      if self.cfg["value"]["project_image_encoder_latent"]:
        value_project_dims[self.image_encoder_key] = self.cfg["value"]["project_image_encoder_latent_dim"]

    self.policy_learning_rate = self.cfg["policy"]["learning_rate"]
    self.policy: models.RecurrentModel = getattr(
      models, self.cfg["policy"]["class_name"])(
      self.env.action_space(),
      self.policy_obs_space,
      project_dims=policy_project_dims,
      **self.cfg["policy"]["params"]
    ).to(self.device)
    if self.multi_gpu:
      self.policy_ddp = DDP(self.policy, device_ids=[self.multi_gpu_local_rank])
      policy_params = self.policy_ddp.parameters()
    else:
      policy_params = self.policy.parameters()
    # For KL.
    self.old_policy: models.RecurrentModel = copy.deepcopy(self.policy)
    for param in self.old_policy.parameters():
      param.requires_grad = False

    # Value.
    self.value_learning_rate = self.cfg["value"]["learning_rate"]
    self.value: models.RecurrentModel = getattr(
      models, self.cfg["value"]["class_name"])(
      {'value': space.Space(torch.float32, (1,), -torch.inf, torch.inf)},
      self.value_obs_space,
      project_dims=value_project_dims,
      **self.cfg["value"]["params"]
    ).to(self.device)
    if self.multi_gpu:
      self.value_ddp = DDP(self.value, device_ids=[self.multi_gpu_local_rank])
      value_params = self.value_ddp.parameters()
    else:
      value_params = self.value.parameters()

    self.global_num_updates = 0

    # Optimizers.
    if self.image_encoder_enabled:
      self.train_image_encoder = TrainRateScheduler(
        **self.cfg["image_encoder"]["train_rate_scheduler"]
      )

      # if isinstance(self.cfg["image_encoder"]["learning_rate"], float):
      #   param_groups = [
      #     {
      #       'params': self.image_encoder.parameters(),
      #       'lr': self.cfg["image_encoder"]["learning_rate"],
      #       'name': 'all'
      #     }
      #   ]
      # else:
      #   param_groups = [
      #     {
      #       'params': self.image_encoder.image_feature_model.parameters(),
      #       'lr': self.cfg["image_encoder"]["learning_rate"]["encoder"],
      #       'name': 'encoder'
      #     },
      #     {
      #       'params': self.image_encoder.recurrent_model.parameters(),
      #       'lr': self.cfg["image_encoder"]["learning_rate"]["rnn"],
      #       'name': 'rnn'
      #     },
      #     # {
      #     #   'params': self.image_encoder.decoder_parameters(),
      #     #   'lr': self.cfg["image_encoder"]["learning_rate"]["decoder"],
      #     #   'name': 'decoder'
      #     # },
      #   ]

      # self.image_encoder_optimizer = torch.optim.Adam(
      #   param_groups
      # )

      # assert set(self.image_encoder.parameters()) == set().union(*[group['params'] for group in self.image_encoder_optimizer.param_groups])

      self.image_encoder_learning_rate = self.cfg["image_encoder"]["learning_rate"]
      if self.multi_gpu:
        self.image_encoder_ddp = DDP(self.image_encoder, device_ids=[self.multi_gpu_local_rank])
        image_encoder_params = self.image_encoder_ddp.parameters()
      else:
        image_encoder_params = self.image_encoder.parameters()
      self.image_encoder_optimizer = torch.optim.Adam(
        image_encoder_params, lr=self.image_encoder_learning_rate
      )
      if self.cfg["image_encoder"]["learning_rate_scheduler"] is not None:
        self.image_encoder_learning_rate_scheduler = getattr(
          torch.optim.lr_scheduler, self.cfg["image_encoder"]["learning_rate_scheduler"]["class_name"])(
          self.image_encoder_optimizer, **self.cfg["image_encoder"]["learning_rate_scheduler"]["params"]
        )
      else:
        self.image_encoder_learning_rate_scheduler = None

    self.policy_optimizer = torch.optim.Adam(
      policy_params, lr=self.policy_learning_rate
    )
    self.value_optimizer = torch.optim.Adam(
      value_params, lr=self.value_learning_rate
    )

    self._flatten_parameters()
    self._set_eval_mode()

    if self.cfg["algorithm"]["symmetry"]:
      assert "symmetries" in self.cfg, "Need `symmetries` in config when symmetry is enabled. Look at a1/config.yaml for an example."
      self.symmetry_groups = {}
      for group_name in self.cfg["symmetries"]:
        self.symmetry_groups[group_name] = {}
        for symmetry in self.cfg["symmetries"][group_name]["symmetries"]:
          symmetry_modifier = getattr(symmetry_groups, symmetry)
          self.symmetry_groups[group_name][symmetry_modifier.observation.name] = symmetry_modifier
      assert self.policy_key in self.symmetry_groups
      assert "actions" in self.symmetry_groups

  def _get_symmetry_fn(self, obs_group, obs_name):
    assert obs_group in self.symmetry_groups, f"{obs_group} not in {self.symmetry_groups}"
    symmetry_fns = self.symmetry_groups[obs_group]
    assert obs_name in symmetry_fns, f"{obs_name} not in {symmetry_fns}"
    symmetry_fn = symmetry_fns[obs_name]
    return lambda val: symmetry_fn(self.env, val)

  def _set_seed(self):
    seed = self.cfg["seed"]
    if seed == -1:
      seed = np.random.randint(0, 10000)
    utils.print("Setting RL seed: {}".format(seed))

    random.seed(seed)
    np.random.seed(seed)
    torch.manual_seed(seed)
    os.environ["PYTHONHASHSEED"] = str(seed)
    torch.cuda.manual_seed(seed)
    torch.cuda.manual_seed_all(seed)

  def load(self, resume_root: pathlib.Path):
    if not self.cfg["runner"]["resume"]:
      return

    load_run = self.cfg["runner"]["load_run"]
    checkpoint = self.cfg["runner"]["checkpoint"]
    if (load_run == "-1") or (load_run == -1):
      resume_path = sorted(
        [item for item in resume_root.iterdir() if item.is_dir()],
        key=lambda path: path.stat().st_mtime,
      )[-1]
    else:
      resume_path = resume_root / load_run
    utils.print(f"Loading checkpoint from: {resume_path}", color='blue')
    utils.print(f'\tNum checkpoints: {len(list((resume_path / "nn").glob("*.pth")))}', color='blue')
    utils.print(f'\tLoading checkpoint: {checkpoint}', color='blue')
    if (checkpoint == "-1") or (checkpoint == -1):
      model_path = sorted(
        (resume_path / "nn").glob("*.pth"),
        key=lambda path: path.stat().st_mtime,
      )[-1]
    else:
      model_path = resume_path / "nn" / f"model_{checkpoint:06d}.pth"
    utils.print(f'\tLoading model weights from: {model_path}', color='blue')
    model_dict = torch.load(
      model_path, map_location=self.device, weights_only=True
    )
    if self.image_encoder_enabled:
      self.image_encoder.load_state_dict(model_dict["image_encoder"], strict=True)
    self.policy.load_state_dict(model_dict["policy"], strict=True)
    self.value.load_state_dict(model_dict["value"], strict=True)
    try:
      if self.image_encoder_enabled:
        self.image_encoder_optimizer.load_state_dict(model_dict["image_encoder_optimizer"])
      self.policy_optimizer.load_state_dict(model_dict["policy_optimizer"])
      self.value_optimizer.load_state_dict(model_dict["value_optimizer"])
    except Exception as e:
      utils.print(f"Failed to load optimizer: {e}", color='red')
    return resume_path

  def to_device(self, obs):
    return pytree.tree_map(lambda x: x.to(self.device), obs)

  def _flatten_parameters(self):
    if self.image_encoder_enabled:
      self.image_encoder.flatten_parameters()
    self.policy.flatten_parameters()
    self.value.flatten_parameters()
    self.old_policy.flatten_parameters()

  def _set_train_mode(self):
    if self.image_encoder_enabled:
      self.image_encoder.train()
    self.policy.train()
    self.value.train()

  def _set_eval_mode(self):
    if self.image_encoder_enabled:
      self.image_encoder.eval()
    self.policy.eval()
    self.value.eval()

  def learn(self, num_learning_iterations, log_dir: pathlib.Path, init_at_random_ep_len=False):
    # Logger aggregators.
    self.step_agg = agg.Agg()
    self.completion_agg = agg.Agg()
    self.episode_agg = agg.Agg()
    self.learn_agg = agg.Agg()
    self.action_agg = agg.Agg()
    self.should_log = when.Clock(self.cfg["runner"]["log_every"])
    self.should_save = when.Clock(self.cfg["runner"]["save_every"])
<<<<<<< HEAD
    self.recorder = recorder.Recorder(
      log_dir, self.cfg, self.env.deploy_config(),
      {'obs_space': self.env.obs_space(),
       'action_space': self.env.action_space()},
       rank_zero=self.rank_zero)
=======
    save_spaces = {
      'policy_obs_space': self.policy_obs_space,
      'value_obs_space': self.value_obs_space,
      'action_space': self.env.action_space(),
    }
    if self.image_encoder_enabled:
      save_spaces['image_encoder_obs_space'] = self.image_encoder_obs_space
    self.recorder = recorder.Recorder(log_dir, self.cfg, self.env.deploy_config(), save_spaces)
>>>>>>> ff93534f
    if self.cfg["runner"]["record_video"]:
      self.recorder.setup_recorder(self.env)

    self._set_eval_mode()

    # Initialize hidden states and set random episode length.
    obs_dict = self.to_device(self.env.reset())
    symms = {}
    if self.image_encoder_enabled:
      image_encoder_hidden_states = self.image_encoder.reset(torch.zeros(self.env.num_envs, dtype=torch.bool), None)
      if self.mirror_during_inference:
        image_encoder_hidden_states_sym = self.image_encoder.reset(torch.zeros(self.env.num_envs, dtype=torch.bool), None)
    policy_hidden_states = self.policy.reset(torch.zeros(self.env.num_envs, dtype=torch.bool), None)
    value_hidden_states = self.value.reset(torch.zeros(self.env.num_envs, dtype=torch.bool), None)
    if init_at_random_ep_len:
        self.env.episode_length_buf = torch.randint_like(
          self.env.episode_length_buf,
          high=int(self.env.max_episode_length))

    # Replay buffer.
    self.buffer = experience_buffer.ExperienceBuffer(
      self.cfg["runner"]["num_steps_per_env"],
      self.env.num_envs,
      self.device,
    )

    self.buffer.add_buffer(self.policy_key, self.policy_obs_space)
    self.buffer.add_buffer(self.value_key, self.value_obs_space)
    self.buffer.add_buffer(self.symm_key, self.symm_obs_space)
    self.buffer.add_buffer("actions", self.env.action_space())
    self.buffer.add_buffer("rewards", ())
    self.buffer.add_buffer("values", (1,))
    self.buffer.add_buffer("dones", (), dtype=bool)
    self.buffer.add_buffer("time_outs", (), dtype=bool)

    if self.image_encoder_enabled:
      self.buffer.add_buffer(self.image_encoder_key, self.image_encoder_obs_space)
      if self.image_encoder.is_recurrent:
        self.buffer.add_hidden_state_buffers(f"{self.image_encoder_key}_hidden_states", (image_encoder_hidden_states,))

    if self.policy.is_recurrent:
      self.buffer.add_hidden_state_buffers(f"{self.policy_key}_hidden_states", (policy_hidden_states,))
    if self.value.is_recurrent:
      self.buffer.add_hidden_state_buffers(f"{self.value_key}_hidden_states", (value_hidden_states,))

    for it in range(num_learning_iterations):
      start = time.time()
      for n in range(self.cfg["runner"]["num_steps_per_env"]):
        if self.cfg["runner"]["record_video"]:
          policy_cnn_keys = self.policy.cnn_keys or []
          potential_images = {k: obs_dict[self.policy_key][k] for k in policy_cnn_keys}
          if self.image_encoder_enabled:
            image_encoder_cnn_keys = self.image_encoder.cnn_keys or []
            potential_images.update({k: obs_dict[self.image_encoder_key][k] for k in image_encoder_cnn_keys})
          self.recorder.record_statistics(
            self.recorder.maybe_record(self.env, image_features=potential_images),
            it * self.cfg["runner"]["num_steps_per_env"] * self.env.num_envs + n)
        with timer.section("buffer_add_obs"):
          if self.policy.is_recurrent:
            self.buffer.update_hidden_state_buffers(
              f"{self.policy_key}_hidden_states", n, (policy_hidden_states,)
            )
          if self.value.is_recurrent:
            self.buffer.update_hidden_state_buffers(
              f"{self.value_key}_hidden_states", n, (value_hidden_states,)
            )
          if self.image_encoder_enabled:
            if self.image_encoder.is_recurrent:
              self.buffer.update_hidden_state_buffers(
                f"{self.image_encoder_key}_hidden_states", n, (image_encoder_hidden_states,)
              )
            with torch.no_grad():
              _, image_encoder_rnn_state, image_encoder_hidden_states = self.image_encoder(
                obs_dict[self.image_encoder_key],
                image_encoder_hidden_states,
                rnn_only=True
              )
              obs_dict[self.policy_key][self.image_encoder_key] = image_encoder_rnn_state
              obs_dict[self.value_key][self.image_encoder_key] = image_encoder_rnn_state
              if self.mirror_during_inference:
                _, image_encoder_rnn_state_sym, image_encoder_hidden_states_sym = self.image_encoder(
                  {k: self._get_symmetry_fn(self.image_encoder_key, k)(v) for k, v in obs_dict[self.image_encoder_key].items()},
                  image_encoder_hidden_states_sym,
                  rnn_only=True
                )
                symms[self.image_encoder_key] = image_encoder_rnn_state_sym
            self.buffer.update_data(self.image_encoder_key, n, obs_dict[self.image_encoder_key])

          self.buffer.update_data(self.policy_key, n, obs_dict[self.policy_key])
          self.buffer.update_data(self.value_key, n, obs_dict[self.value_key])
          self.buffer.update_data(self.symm_key, n, symms)
        with timer.section("model_act"):
          with torch.no_grad():
            dists, _, policy_hidden_states = self.policy(
              obs_dict[self.policy_key],
              policy_hidden_states
            )
            value, _, value_hidden_states = self.value(
              obs_dict[self.value_key],
              value_hidden_states
            )
            actions = {k: dist.sample() for k, dist in dists.items()}
        with timer.section("env_step"):
          # Scale actions to the environment range.
          actions_scaled = self.scale_actions(actions)
          for k, v in actions_scaled.items():
            self.action_agg.add(
              {f'{dof_name}_{k}': v[:, dof_idx].cpu().numpy()
               for dof_idx, dof_name in enumerate(self.env.dof_names)},
              agg='concat'
            )

          obs_dict, rew, done, infos = self.env.step(actions_scaled)
          obs_dict, rew, done = self.to_device((obs_dict, rew, done))

        if self.image_encoder_enabled:
          image_encoder_hidden_states = self.image_encoder.reset(done, image_encoder_hidden_states)
          if self.mirror_during_inference:
            image_encoder_hidden_states_sym = self.image_encoder.reset(done, image_encoder_hidden_states_sym)
        policy_hidden_states = self.policy.reset(done, policy_hidden_states)
        value_hidden_states = self.value.reset(done, value_hidden_states)
        with timer.section("buffer_update_data"):
          self.buffer.update_data("actions", n, actions)
          self.buffer.update_data("rewards", n, rew)
          self.buffer.update_data("dones", n, done)
          self.buffer.update_data(
            "time_outs", n, infos["time_outs"].to(self.device)
          )
        with timer.section("log_step"):
          bootstrapped_rew = torch.where(done, 0., rew)
          bootstrapped_rew = torch.where(infos["time_outs"], value['value'].pred().squeeze(-1), bootstrapped_rew)
          self.step_agg.add(infos["episode"])
          self.completion_agg.add(infos["completion_counter"])
          self.episode_agg.add(self.recorder.record_episode_statistics(
            done,
            {"reward": rew, "return": bootstrapped_rew},
            it,
            discount_factor_dict={"return": self.cfg["algorithm"]["gamma"]},
            write_record=n == (self.cfg["runner"]["num_steps_per_env"] - 1),
          ))

      last_privileged_obs = obs_dict[self.value_key]
      if self.image_encoder_enabled:
        with torch.no_grad():
          _, last_image_encoder_rnn_state, _ = self.image_encoder(
            obs_dict[self.image_encoder_key],
            image_encoder_hidden_states,
            rnn_only=True
          )
          last_privileged_obs[self.image_encoder_key] = last_image_encoder_rnn_state

      # We skip the first gradient update to initialize the observation normalizers.
      self._set_train_mode()
      learn_stats = self._learn(last_privileged_obs, last_value_hidden_states=value_hidden_states, is_first=it == 0)
      self.learn_agg.add(learn_stats)
      self._set_eval_mode()

      if self.should_log(it):
        with timer.section("logger_save"):
          step_stats = {f"step/{k}": v for k, v in self.step_agg.result().items()}
          learn_stats = {f"learn/{k}": v for k, v in self.learn_agg.result().items()}
          timer_stats = {f"timer/{k}": v for k, v in timer.stats().items()}
          episode_stats = {f"episode/{k}": v for k, v in self.episode_agg.result().items()}
          action_stats = {f"action/{k}": v for k, v in self.action_agg.result().items()}
          completion_stats = {f"completion/{k}": v for k, v in self.completion_agg.result().items()}
          self.recorder.record_statistics(
            {
              **step_stats,
              **learn_stats,
              **timer_stats,
              **episode_stats,
              **action_stats,
              **completion_stats,
            },
            it * self.cfg["runner"]["num_steps_per_env"] * self.env.num_envs
          )

      if self.should_save(it):
        with timer.section("model_save"):
          to_save = {
            "policy": self.policy.state_dict(),
            "value": self.value.state_dict(),
            "policy_optimizer": self.policy_optimizer.state_dict(),
            "value_optimizer": self.value_optimizer.state_dict(),
          }
          if self.image_encoder_enabled:
            to_save["image_encoder"] = self.image_encoder.state_dict()
            to_save["image_encoder_optimizer"] = self.image_encoder_optimizer.state_dict()
          self.recorder.save(to_save,
            it + 1,
          )
      utils.print(
        "epoch: {}/{} - {}s.".format(
          it + 1, num_learning_iterations, time.time() - start
        ), color='green'
      )
      start = time.time()

  @timer.section("learn")
  def _learn(self, last_privileged_obs, last_value_hidden_states, is_first):
      learn_step_agg = agg.Agg()
      if is_first:
        # Skip the first gradient update to initialize the observation normalizers.
        with torch.no_grad():
          self.policy.update_normalizer(self.buffer[self.policy_key])
          self.value.update_normalizer(self.buffer[self.value_key])
        return {}

      self.old_policy.load_state_dict(self.policy.state_dict())

      obs_groups = [self.policy_key, self.value_key]
      hidden_states_keys = [self.policy_key, self.value_key]
      obs_sym_groups = [self.policy_key]
      if self.image_encoder_enabled:
        obs_groups.append(self.image_encoder_key)
        hidden_states_keys.append(self.image_encoder_key)
        obs_sym_groups.append(self.image_encoder_key)

      for batch in self.buffer.reccurent_mini_batch_generator(
        self.cfg["algorithm"]["num_learning_epochs"],
        self.cfg["algorithm"]["num_mini_batches"],
        last_value_items=[self.value, last_privileged_obs, last_value_hidden_states],
        obs_groups=obs_groups,
        hidden_states_keys=hidden_states_keys,
        networks={
          self.policy_key: self.old_policy,
        },
        networks_sym={},
        obs_sym_groups=obs_sym_groups,
        symm_key=self.symm_key,
        symmetry_fn=self._get_symmetry_fn,
        symmetry_flip_latents=self.cfg["algorithm"]["symmetry_flip_latents"],
        dones_key="dones",
        rl_keys=[
          "values", "time_outs", "rewards", "dones", "actions"
        ],
      ):
        # Value loss.
        value_loss, advantages, metrics = loss.value_loss(
          batch,
          self.value,
          self.value_key,
          self.cfg["algorithm"]["gamma"],
          self.cfg["algorithm"]["lam"],
          self.cfg["algorithm"]["use_clipped_value_loss"],
          self.cfg["algorithm"]["clip_param"]
        )
        total_loss = self.cfg["algorithm"]["value_loss_coef"] * value_loss
        learn_step_agg.add(metrics)

        # Actor loss.
        actor_loss, kls, metrics = loss.actor_loss(
          advantages,
          batch,
          self.policy,
          self.policy_key,
          self.cfg["algorithm"]["symmetry"],
          self._get_symmetry_fn,
          self.cfg["algorithm"]["actor_loss_coefs"],
          self.cfg["algorithm"]["entropy_coefs"],
          self.cfg["algorithm"]["bound_coefs"],
          self.cfg["algorithm"]["symmetry_coefs"],
          self.cfg["algorithm"]["clip_param"],
          multi_gpu=self.multi_gpu,
          multi_gpu_world_size = self.multi_gpu_world_size,
        )
        total_loss += actor_loss
        learn_step_agg.add(metrics)

        # Reconstruction loss.
        if self.image_encoder_enabled and self.train_image_encoder(self.global_num_updates):
          if self.image_encoder_learning_rate_scheduler is not None:
            self.image_encoder_learning_rate_scheduler.step()
          recon_loss, metrics = loss.reconstruction_loss(
            batch,
            self.image_encoder,
            self.image_encoder_key,
            self.cfg["image_encoder"]["max_batch_size"],
            self.cfg["algorithm"]["symmetry"],
            self._get_symmetry_fn,
          )
          total_loss += recon_loss
          learn_step_agg.add(metrics)

        # SGD.
        if self.image_encoder_enabled:
          self.image_encoder_optimizer.zero_grad()
        self.policy_optimizer.zero_grad()
        self.value_optimizer.zero_grad()
        total_loss.backward()
        all_params = list(self.policy.parameters()) + list(self.value.parameters())
        if self.image_encoder_enabled:
          all_params += list(self.image_encoder.parameters())
        torch.nn.utils.clip_grad_norm_(
          all_params,
          1.0)
        if self.image_encoder_enabled:
          self.image_encoder_optimizer.step()
        self.policy_optimizer.step()
        self.value_optimizer.step()

        del batch

        # Learning rate scheduler.
        if self.cfg["policy"]["desired_kl"] > 0.0:
          if not self.multi_gpu or self.multi_gpu_global_rank == 0:
            if kls[self.cfg["policy"]["kl_key"]] > self.cfg["policy"]["desired_kl"] * 2.0:
              self.policy_learning_rate = max(1e-5, self.policy_learning_rate / 1.5)
            elif kls[self.cfg["policy"]["kl_key"]] < self.cfg["policy"]["desired_kl"] / 2.0 and kls[self.cfg["policy"]["kl_key"]] > 0.0:
              self.policy_learning_rate = min(1e-2, self.policy_learning_rate * 1.5)

          if self.multi_gpu:
            learning_rate_tensor = torch.tensor([self.policy_learning_rate], device=self.device)
            torch_distributed.broadcast(learning_rate_tensor, 0)
            self.policy_learning_rate = learning_rate_tensor.item()

          for param_group in self.policy_optimizer.param_groups:
            param_group["lr"] = self.policy_learning_rate

        policy_stats = {}
        for k, v in self.policy.stats().items():
          v = v.cpu().numpy()
          policy_stats[f'policy/{k}_mean'] = v.mean()
          policy_stats[f'policy/{k}_std'] = v.std()
          policy_stats[f'policy/{k}_min'] = v.min()
          policy_stats[f'policy/{k}_max'] = v.max()
        learn_step_agg.add(policy_stats)
        self.global_num_updates += 1

      # Update the observation normalizers.
      with torch.no_grad():
        # TODO -- normalizers not yet distributed (will be computed on each GPU)
        self.policy.update_normalizer(self.buffer[self.policy_key])
        self.value.update_normalizer(self.buffer[self.value_key])

      learning_rate_stats = {
        f"{self.policy_key}_lr": self.policy_learning_rate,
        f"{self.value_key}_lr": self.value_learning_rate,
      }
      if self.image_encoder_enabled:
        if self.image_encoder_learning_rate_scheduler is not None:
          learning_rate_stats[f"{self.image_encoder_key}_lr"] = self.image_encoder_learning_rate_scheduler.get_last_lr()[0]
        else:
          learning_rate_stats[f"{self.image_encoder_key}_lr"] = self.image_encoder_learning_rate

      return {
          **learn_step_agg.result(),
          **learning_rate_stats,
      }

  def scale_actions(self, actions):
    actions_env = {}
    for k, v in self.env.action_space().items():
      action = actions[k]
      low = v.low.clone().detach().to(self.device)[None]
      high = v.high.clone().detach().to(self.device)[None]
      needs_scaling = (torch.isfinite(low).all() and torch.isfinite(high).all()).item()
      if needs_scaling:
        scaled_action = (action + 1) / 2 * (high - low) + low
        scaled_action = torch.clamp(scaled_action, low, high)
        actions_env[k] = scaled_action
      else:
        actions_env[k] = action
    return actions_env

  def play(self):
    obs_dict = self.to_device(self.env.reset())
    policy_hidden_states = self.policy.reset(torch.zeros(self.env.num_envs, dtype=torch.bool), None)
    if self.image_encoder_enabled:
      image_encoder_hidden_states = self.image_encoder.reset(torch.zeros(self.env.num_envs, dtype=torch.bool), None)
      occupancy_fig_state = (None, None)

    self._set_eval_mode()
    inference_time, step = 0., 0
    while True:
      with torch.no_grad():
        start = time.time()

        if self.image_encoder_enabled:
          recon_dists, image_encoder_rnn_state, image_encoder_hidden_states = self.image_encoder(
            obs_dict[self.image_encoder_key],
            image_encoder_hidden_states
          )
          obs_dict[self.policy_key][self.image_encoder_key] = image_encoder_rnn_state

          if step % 5 == 0:
            occupancy_grid_dist = recon_dists['critic/ray_cast']
            occupancy_grid_pred, _ = occupancy_grid_dist.pred()
            from legged_gym.utils import voxel
            occupancy_grid_gt, _ = voxel.heightmap_to_voxels(
              obs_dict["critic"]["ray_cast"],
              self.cfg["image_encoder"]["voxel_height_levels"],
            )

            occupancy_fig_state = visualization.update_occupancy_grid(
              self.env,
              *occupancy_fig_state,
              self.env.selected_environment,
              [occupancy_grid_gt, occupancy_grid_pred],
              ["Ground Truth", "Reconstructed"]
            )

        # if step % 1000 == 0:
        #   # Create figure with subplots for each key in recon_dists
        #   num_keys = len(recon_dists)
        #   fig, axes = plt.subplots(num_keys, 1, figsize=(10, 5*num_keys))
        #   if num_keys == 1:
        #       axes = [axes]
        #   for ax, (key, recon_dist) in zip(axes, recon_dists.items()):
        #       # Get original observation
        #       obs_group, obs_name = key.split('/')
        #       orig_obs = obs_dict[obs_group][obs_name]
              
        #       # Handle 2D (image) and 1D (line) cases
        #       if len(orig_obs.shape) == 4:  # Image case [batch, channels, height, width]
        #           # Take first batch element
        #           orig_img = orig_obs[self.env.selected_environment].permute(1,2,0).cpu().numpy()
        #           recon_img = recon_dist.pred()[self.env.selected_environment].permute(1,2,0).cpu().numpy()
                  
        #           # Calculate global min and max for consistent color scaling
        #           vmin = min(orig_img.min(), recon_img.min())
        #           vmax = max(orig_img.max(), recon_img.max())

        #           # Plot side by side with shared color scale
        #           im = ax.imshow(np.hstack([orig_img, recon_img]), vmin=vmin, vmax=vmax)
        #           ax.set_title(f'{key} - Original vs Reconstructed')
        #           ax.axis('off')
        #           # Add colorbar
        #           cbar = fig.colorbar(im, ax=ax, fraction=0.046, pad=0.04)
        #           cbar.set_label('Value')

        #       elif len(orig_obs.shape) == 3:  # Heatmap case
        #           orig_img = orig_obs[self.env.selected_environment].cpu().numpy()
        #           recon_img = recon_dist.pred()[self.env.selected_environment].cpu().numpy()
                  
        #           # Plot side by side
        #           ax.imshow(np.hstack([orig_img, recon_img]))
        #           ax.set_title(f'{key} - Original vs Reconstructed')
        #           ax.axis('off')

        #       else:  # Line case
        #           # Take first batch element
        #           orig_line = orig_obs[self.env.selected_environment].cpu().numpy()
        #           recon_line = recon_dist.pred()[self.env.selected_environment].cpu().numpy()
                  
        #           ax.plot(orig_line, label='Original')
        #           ax.plot(recon_line, label='Reconstructed')
        #           ax.set_title(f'{key} - Original vs Reconstructed')
        #           ax.legend()
                  
        #   plt.tight_layout()
        #   plt.show()
        #   input()


        dists, _, policy_hidden_states = self.policy(
          obs_dict[self.policy_key],
          policy_hidden_states
        )
        actions = {k: dist.pred() for k, dist in dists.items()}
        actions_scaled = self.scale_actions(actions)
        inference_time += time.time() - start
        obs_dict, _, done, _ = self.env.step(actions_scaled)
        obs_dict, done = self.to_device((obs_dict, done))

        if self.image_encoder_enabled:
          image_encoder_hidden_states = self.image_encoder.reset(done, image_encoder_hidden_states)
        policy_hidden_states = self.policy.reset(done, policy_hidden_states)

      step += 1
      if step % 100 == 0:
        utils.print(f"Average inference time: {inference_time / step}", color='green')
        utils.print(f"\t Per env: {inference_time / step / self.env.num_envs}", color='green')
        inference_time, step = 0., 0<|MERGE_RESOLUTION|>--- conflicted
+++ resolved
@@ -315,13 +315,6 @@
     self.action_agg = agg.Agg()
     self.should_log = when.Clock(self.cfg["runner"]["log_every"])
     self.should_save = when.Clock(self.cfg["runner"]["save_every"])
-<<<<<<< HEAD
-    self.recorder = recorder.Recorder(
-      log_dir, self.cfg, self.env.deploy_config(),
-      {'obs_space': self.env.obs_space(),
-       'action_space': self.env.action_space()},
-       rank_zero=self.rank_zero)
-=======
     save_spaces = {
       'policy_obs_space': self.policy_obs_space,
       'value_obs_space': self.value_obs_space,
@@ -329,8 +322,7 @@
     }
     if self.image_encoder_enabled:
       save_spaces['image_encoder_obs_space'] = self.image_encoder_obs_space
-    self.recorder = recorder.Recorder(log_dir, self.cfg, self.env.deploy_config(), save_spaces)
->>>>>>> ff93534f
+    self.recorder = recorder.Recorder(log_dir, self.cfg, self.env.deploy_config(), save_spaces, rank_zero=self.rank_zero)
     if self.cfg["runner"]["record_video"]:
       self.recorder.setup_recorder(self.env)
 
